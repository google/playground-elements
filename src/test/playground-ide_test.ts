/**
 * @license
 * Copyright 2020 Google LLC
 * SPDX-License-Identifier: BSD-3-Clause
 */

import {assert} from '@esm-bundle/chai';
import {html, render} from 'lit';
import {PlaygroundIde} from '../playground-ide.js';
import '../playground-ide.js';
<<<<<<< HEAD
import {sendKeys} from '@web/test-runner-commands';
=======
import {executeServerCommand} from '@web/test-runner-commands';
>>>>>>> 5825292f

import type {ReactiveElement} from '@lit/reactive-element';
import type {PlaygroundCodeEditor} from '../playground-code-editor.js';
import type {PlaygroundProject} from '../playground-project.js';

suite('playground-ide', () => {
  let container: HTMLDivElement;
  let testRunning: boolean;

  setup(() => {
    container = document.createElement('div');
    document.body.appendChild(container);
    testRunning = true;
  });

  teardown(() => {
    container.remove();
    testRunning = false;
  });

  test('is registered', () => {
    assert.instanceOf(document.createElement('playground-ide'), PlaygroundIde);
  });

  const raf = async () => new Promise((r) => requestAnimationFrame(r));

  const pierce = async (...selectors: string[]) => {
    let node = document.body;
    for (const selector of selectors) {
      const result = (node.shadowRoot ?? node).querySelector(selector);
      assert.instanceOf(result, HTMLElement);
      if ((result as ReactiveElement).updateComplete) {
        await (result as ReactiveElement).updateComplete;
      }
      node = result as HTMLElement;
    }
    return node;
  };

  // TODO(aomarks) Use sendKeys instead
  // https://modern-web.dev/docs/test-runner/commands/#send-keys
  const updateCurrentFile = async (
    editor: PlaygroundCodeEditor,
    newValue: string
  ) => {
    const codemirror = (
      editor as unknown as {
        _codemirror: PlaygroundCodeEditor['_codemirror'];
      }
    )._codemirror;
    codemirror!.setValue(newValue);
  };

  const waitForIframeLoad = (iframe: HTMLElement) =>
    new Promise<void>((resolve) => {
      iframe.addEventListener('load', () => resolve(), {once: true});
    });

  const assertPreviewContains = async (text: string) => {
    const iframe = (await pierce(
      'playground-ide',
      'playground-preview',
      'iframe'
    )) as HTMLIFrameElement;
    await waitForIframeLoad(iframe);
    // TODO(aomarks) Chromium and Webkit both fire iframe "load" after the
    // contentDocument has actually loaded, but Firefox fires it before. Why is
    // that? If not for that, we wouldn't need to poll here.
    await new Promise<void>((resolve) => {
      const check = () => {
        if (iframe.contentDocument?.body?.textContent?.includes(text)) {
          resolve();
        } else if (testRunning) {
          setTimeout(check, 10);
        }
      };
      check();
    });
  };

  test('renders HTML', async () => {
    render(
      html`
        <playground-ide sandbox-base-url="/">
          <script type="sample/html" filename="index.html">
            <p>Hello HTML</p>
            <script>console.log('hello');&lt;/script>
          </script>
        </playground-ide>
      `,
      container
    );
    await assertPreviewContains('Hello HTML');
  });

  test('renders JS', async () => {
    render(
      html`
        <playground-ide sandbox-base-url="/">
          <script type="sample/html" filename="index.html">
            <body>
              <script src="hello.js">&lt;/script>
            </body>
          </script>
          <script type="sample/js" filename="hello.js">
            document.body.textContent = 'Hello JS';
          </script>
        </playground-ide>
      `,
      container
    );
    await assertPreviewContains('Hello JS');
  });

  test('renders TS', async () => {
    render(
      html`
        <playground-ide sandbox-base-url="/">
          <script type="sample/html" filename="index.html">
            <body>
              <script src="hello.js">&lt;/script>
            </body>
          </script>
          <script type="sample/ts" filename="hello.ts">
            const hello: string = "Hello TS";
            document.body.textContent = hello;
          </script>
        </playground-ide>
      `,
      container
    );
    await assertPreviewContains('Hello TS');
  });

  test('re-renders HTML', async () => {
    render(
      html`
        <playground-ide sandbox-base-url="/">
          <script type="sample/html" filename="index.html">
            <body>
              <p>Hello HTML 1</p>
            </body>
          </script>
        </playground-ide>
      `,
      container
    );
    await assertPreviewContains('Hello HTML 1');

    const editor = (await pierce(
      'playground-ide',
      'playground-file-editor',
      'playground-code-editor'
    )) as PlaygroundCodeEditor;
    updateCurrentFile(editor, 'Hello HTML 2');
    const project = (await pierce(
      'playground-ide',
      'playground-project'
    )) as PlaygroundProject;
    // Note we shouldn't await the save(), because assertPreviewContains waits
    // for an iframe load event, and we can legitimately get an iframe load
    // before the full compile is done since we serve each asset as soon as it
    // is ready.
    project.save();
    await assertPreviewContains('Hello HTML 2');
  });

  test('hidden file is not displayed in tab bar', async () => {
    render(
      html`
        <playground-ide sandbox-base-url="/">
          <script type="sample/html" filename="index.html" hidden>
            <body>
              <script src="hello.js">&lt;/script>
            </body>
          </script>
          <script type="sample/js" filename="hello.js">
            document.body.textContent = 'Hello JS';
          </script>
        </playground-ide>
      `,
      container
    );
    await assertPreviewContains('Hello JS');
    const tabBar = await pierce('playground-ide', 'playground-tab-bar');
    const tabs = tabBar.shadowRoot?.querySelectorAll('playground-internal-tab');
    assert.equal(tabs?.length, 1);
  });

  test('file label is displayed in tab bar', async () => {
    render(
      html`
        <playground-ide sandbox-base-url="/">
          <script type="sample/html" filename="index.html" label="HTML">
            <body>
              <script src="hello.js">&lt;/script>
            </body>
          </script>
          <script type="sample/js" filename="hello.js" label="JS">
            document.body.textContent = 'Hello JS';
          </script>
        </playground-ide>
      `,
      container
    );
    await assertPreviewContains('Hello JS');
    const tabBar = await pierce('playground-ide', 'playground-tab-bar');
    const tabs = tabBar.shadowRoot?.querySelectorAll('playground-internal-tab');
    const texts = Array.from(tabs ?? []).map((tab) => tab.textContent?.trim());
    assert.deepEqual(texts, ['HTML', 'JS']);
  });

  test('reads files from config property', async () => {
    const ide = document.createElement('playground-ide')!;
    ide.sandboxBaseUrl = '/';
    container.appendChild(ide);
    ide.config = {
      files: {
        'index.html': {
          content: 'Hello HTML',
        },
      },
    };
    await assertPreviewContains('Hello HTML');
  });

  test('a11y: is contenteditable', async () => {
    const ide = document.createElement('playground-ide');
    ide.sandboxBaseUrl = '/';
    ide.config = {
      files: {
        'index.html': {
          content: 'Foo',
        },
      },
    };
    container.appendChild(ide);
    await assertPreviewContains('Foo');

    const cmCode = await pierce(
      'playground-ide',
      'playground-file-editor',
      'playground-code-editor',
      '.CodeMirror-code'
    );

    assert.equal(cmCode.getAttribute('contenteditable'), 'true');
  });

  test('a11y: line numbers get aria-hidden attribute', async () => {
    const ide = document.createElement('playground-ide');
    ide.sandboxBaseUrl = '/';
    ide.lineNumbers = true;
    ide.config = {
      files: {
        'index.html': {
          content: 'Foo\nBar',
        },
      },
    };
    container.appendChild(ide);
    await assertPreviewContains('Foo\nBar');

    const editor = (await pierce(
      'playground-ide',
      'playground-file-editor',
      'playground-code-editor'
    )) as PlaygroundCodeEditor;

    const queryHiddenLineNumbers = () =>
      [
        ...editor.shadowRoot!.querySelectorAll('.CodeMirror-gutter-wrapper'),
      ].filter((gutter) => gutter.getAttribute('aria-hidden') === 'true');

    // Initial render with line-numbers enabled.
    assert.equal(queryHiddenLineNumbers().length, 2);

    // Disable line numbers.
    ide.lineNumbers = false;
    await raf();
    assert.equal(queryHiddenLineNumbers().length, 0);

    // Re-enable line numbers.
    ide.lineNumbers = true;
    await raf();
    assert.equal(queryHiddenLineNumbers().length, 2);

    // Add a line.
    const editorInternals = editor as unknown as {
      _codemirror: PlaygroundCodeEditor['_codemirror'];
    };
    editorInternals._codemirror!.setValue(editor.value + '\nBaz');
    await raf();
    assert.equal(queryHiddenLineNumbers().length, 3);
  });

  test('a11y: focusing shows keyboard prompt', async () => {
    const ide = document.createElement('playground-ide');
    ide.sandboxBaseUrl = '/';
    ide.config = {
      files: {
        'index.html': {
          content: 'Foo',
        },
      },
    };
    container.appendChild(ide);
    await assertPreviewContains('Foo');

    const editor = (await pierce(
      'playground-ide',
      'playground-file-editor',
      'playground-code-editor'
    )) as PlaygroundCodeEditor;
    const focusContainer = editor.shadowRoot!.querySelector(
      '#focusContainer'
    ) as HTMLElement;
    const editableRegion = editor.shadowRoot!.querySelector(
      '.CodeMirror-code'
    ) as HTMLElement;
    const keyboardHelp = 'Press Enter';

    // Not focused initially
    assert.notInclude(focusContainer.textContent, keyboardHelp);

    // When the inner container is focused, show the keyboard prompt
    focusContainer.focus();
    await raf();
    assert.isTrue(focusContainer.matches(':focus'));
    assert.include(focusContainer.textContent, keyboardHelp);

    // Press Enter to start editing
    focusContainer.dispatchEvent(new KeyboardEvent('keydown', {key: 'Enter'}));
    await raf();
    assert.isTrue(editableRegion.matches(':focus'));
    assert.notInclude(focusContainer.textContent, keyboardHelp);

    // Press Escape to stop editing
    editableRegion.dispatchEvent(
      new KeyboardEvent('keydown', {key: 'Escape', bubbles: true})
    );
    await raf();
    assert.isTrue(focusContainer.matches(':focus'));
    assert.include(focusContainer.textContent, keyboardHelp);

    // Focus something else entirely
    focusContainer.blur();
    await raf();
    assert.isFalse(focusContainer.matches(':focus'));
    assert.isFalse(editableRegion.matches(':focus'));
    assert.notInclude(focusContainer.textContent, keyboardHelp);
  });

  test('ignores query params when serving files', async () => {
    const ide = document.createElement('playground-ide');
    ide.sandboxBaseUrl = '/';
    ide.config = {
      files: {
        'index.html': {
          content: '<script>location.assign("./foo.html?xyz");</script>',
        },
        'foo.html': {
          content: 'foo.html loaded',
        },
      },
    };
    container.appendChild(ide);
    await assertPreviewContains('foo.html loaded');
  });

  test('create new files', async () => {
    const ide = document.createElement('playground-ide');
    ide.sandboxBaseUrl = '/';
    ide.config = {
      files: {
        'index.html': {
          content: 'Hello',
        },
        'package.json': {
          content: '{"dependencies":{}}',
          hidden: true,
        },
      },
    };
    container.appendChild(ide);
    const project = (await pierce(
      'playground-ide',
      'playground-project'
    )) as PlaygroundProject;
    // Need to defer another microtask for the config to initialize.
    await new Promise((resolve) => requestAnimationFrame(resolve));

    // Already exists.
    assert.isFalse(project.isValidNewFilename('index.html'));

    // Does not exist.
    assert.isTrue(project.isValidNewFilename('newfile.ts'));
    project.addFile('newfile.ts');
    assert.isFalse(project.isValidNewFilename('newfile.ts'));

    // Exists but is hidden. Creating it unhides it and reveals the existing
    // content.
    assert.isTrue(project.isValidNewFilename('package.json'));
    project.addFile('package.json');
    assert.isFalse(project.isValidNewFilename('package.json'));
    const packageJson = project.files?.find(
      (file) => file.name === 'package.json'
    );
    assert.isFalse(packageJson?.hidden);
    assert.equal(packageJson?.content, '{"dependencies":{}}');
  });

  test('modified property', async () => {
    const ide = document.createElement('playground-ide');
    ide.sandboxBaseUrl = '/';
    ide.config = {
      files: {
        'index.html': {
          content: 'Old content',
        },
      },
    };
    container.appendChild(ide);

    const project = (await pierce(
      'playground-ide',
      'playground-project'
    )) as PlaygroundProject;

    const editor = (await pierce(
      'playground-ide',
      'playground-file-editor',
      'playground-code-editor'
    )) as PlaygroundCodeEditor;

    const editorInternals = editor as unknown as {
      _codemirror: PlaygroundCodeEditor['_codemirror'];
    };

    // Need to defer another microtask for the config to initialize.
    await new Promise((resolve) => requestAnimationFrame(resolve));

    // Note the double checks are here to add coverage for cached states.
    assert.isFalse(ide.modified);
    assert.isFalse(ide.modified);

    project.addFile('potato.html');
    assert.isTrue(ide.modified);
    assert.isTrue(ide.modified);

    project.deleteFile('potato.html');
    assert.isFalse(ide.modified);
    assert.isFalse(ide.modified);

    project.renameFile('index.html', 'potato.html');
    assert.isTrue(ide.modified);
    assert.isTrue(ide.modified);

    project.renameFile('potato.html', 'index.html');
    assert.isFalse(ide.modified);
    assert.isFalse(ide.modified);

    editorInternals._codemirror!.setValue('New content');
    assert.isTrue(ide.modified);
    assert.isTrue(ide.modified);

    editorInternals._codemirror!.setValue('Old content');
    assert.isFalse(ide.modified);
    assert.isFalse(ide.modified);

    project.addFile('potato.html');
    assert.isTrue(ide.modified);
    assert.isTrue(ide.modified);

    ide.config = {
      files: {
        'index.html': {
          content: 'Different content',
        },
      },
    };
    await new Promise((resolve) => requestAnimationFrame(resolve));
    assert.isFalse(ide.modified);
    assert.isFalse(ide.modified);
  });
<<<<<<< HEAD
  test('returns the correct cursor position and index', async () => {
    const ide = document.createElement('playground-ide');
    ide.sandboxBaseUrl = '/';
    ide.config = {
      files: {
        'index.js': {
          content: '',
        },
      },
    };
    container.appendChild(ide);

    const editor = (await pierce(
      'playground-ide',
      'playground-file-editor',
      'playground-code-editor'
    )) as PlaygroundCodeEditor;

    const codeToAdd = `console.log("Foo");
    console.log("bar");`;

    await new Promise(resolve => window.requestAnimationFrame(resolve));

    editor.focus();
    await sendKeys({
      type: codeToAdd,
    });

    assert.equal(editor.value, codeToAdd);
    assert.equal(editor.cursorIndex, codeToAdd.length);
    const cursorPosition = editor.cursorPosition;
    assert.equal(cursorPosition?.line, 1);
    assert.equal(cursorPosition?.ch, 23);
  });
  test('returns the token under cursor', async () => {
    const ide = document.createElement('playground-ide');
    ide.sandboxBaseUrl = '/';
    ide.config = {
      files: {
        'index.js': {
          content: 'console.log("Foo")',
        },
      },
    };
    container.appendChild(ide);
=======

  test('reloading preview does not modify history', async () => {
    const historyLengthBefore = window.history.length;

    // NOTE: For some reason, the parent window's history only seems to be
    // affected when the iframe origin is different.
    const separateOrigin = (await executeServerCommand(
      'separate-origin'
    )) as string;

    render(
      html`
        <playground-ide sandbox-base-url="${separateOrigin}">
          <script type="sample/html" filename="index.html">
            <body>
              <p>Hello HTML 1</p>
            </body>
          </script>
        </playground-ide>
      `,
      container
    );
    const iframe = (await pierce(
      'playground-ide',
      'playground-preview',
      'iframe'
    )) as HTMLIFrameElement;
    await waitForIframeLoad(iframe);
>>>>>>> 5825292f

    const editor = (await pierce(
      'playground-ide',
      'playground-file-editor',
      'playground-code-editor'
    )) as PlaygroundCodeEditor;
<<<<<<< HEAD

    await new Promise(resolve => window.requestAnimationFrame(resolve));

    editor.focus();

    await sendKeys({
      press: "ArrowRight"
    })

    const tokenUnderCursor = editor.tokenUnderCursor;

    assert.equal(tokenUnderCursor?.start, 0);
    assert.equal(tokenUnderCursor?.end, 7);
    assert.equal(tokenUnderCursor?.string, 'console');
=======
    updateCurrentFile(editor, 'Hello HTML 2');

    const project = (await pierce(
      'playground-ide',
      'playground-project'
    )) as PlaygroundProject;
    project.save();
    await waitForIframeLoad(iframe);

    const historyLengthAfter = window.history.length;
    assert.equal(historyLengthAfter, historyLengthBefore);
>>>>>>> 5825292f
  });
});<|MERGE_RESOLUTION|>--- conflicted
+++ resolved
@@ -8,11 +8,7 @@
 import {html, render} from 'lit';
 import {PlaygroundIde} from '../playground-ide.js';
 import '../playground-ide.js';
-<<<<<<< HEAD
-import {sendKeys} from '@web/test-runner-commands';
-=======
-import {executeServerCommand} from '@web/test-runner-commands';
->>>>>>> 5825292f
+import {sendKeys, executeServerCommand} from '@web/test-runner-commands';
 
 import type {ReactiveElement} from '@lit/reactive-element';
 import type {PlaygroundCodeEditor} from '../playground-code-editor.js';
@@ -498,7 +494,6 @@
     assert.isFalse(ide.modified);
     assert.isFalse(ide.modified);
   });
-<<<<<<< HEAD
   test('returns the correct cursor position and index', async () => {
     const ide = document.createElement('playground-ide');
     ide.sandboxBaseUrl = '/';
@@ -520,7 +515,7 @@
     const codeToAdd = `console.log("Foo");
     console.log("bar");`;
 
-    await new Promise(resolve => window.requestAnimationFrame(resolve));
+    await new Promise((resolve) => window.requestAnimationFrame(resolve));
 
     editor.focus();
     await sendKeys({
@@ -544,7 +539,27 @@
       },
     };
     container.appendChild(ide);
-=======
+
+    const editor = (await pierce(
+      'playground-ide',
+      'playground-file-editor',
+      'playground-code-editor'
+    )) as PlaygroundCodeEditor;
+
+    await new Promise((resolve) => window.requestAnimationFrame(resolve));
+
+    editor.focus();
+
+    await sendKeys({
+      press: 'ArrowRight',
+    });
+
+    const tokenUnderCursor = editor.tokenUnderCursor;
+
+    assert.equal(tokenUnderCursor?.start, 0);
+    assert.equal(tokenUnderCursor?.end, 7);
+    assert.equal(tokenUnderCursor?.string, 'console');
+  });
 
   test('reloading preview does not modify history', async () => {
     const historyLengthBefore = window.history.length;
@@ -573,29 +588,12 @@
       'iframe'
     )) as HTMLIFrameElement;
     await waitForIframeLoad(iframe);
->>>>>>> 5825292f
 
     const editor = (await pierce(
       'playground-ide',
       'playground-file-editor',
       'playground-code-editor'
     )) as PlaygroundCodeEditor;
-<<<<<<< HEAD
-
-    await new Promise(resolve => window.requestAnimationFrame(resolve));
-
-    editor.focus();
-
-    await sendKeys({
-      press: "ArrowRight"
-    })
-
-    const tokenUnderCursor = editor.tokenUnderCursor;
-
-    assert.equal(tokenUnderCursor?.start, 0);
-    assert.equal(tokenUnderCursor?.end, 7);
-    assert.equal(tokenUnderCursor?.string, 'console');
-=======
     updateCurrentFile(editor, 'Hello HTML 2');
 
     const project = (await pierce(
@@ -607,6 +605,5 @@
 
     const historyLengthAfter = window.history.length;
     assert.equal(historyLengthAfter, historyLengthBefore);
->>>>>>> 5825292f
   });
 });