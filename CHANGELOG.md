# Change Log

All notable changes to this project will be documented in this file.

The format is based on [Keep a Changelog](http://keepachangelog.com/)
and this project adheres to [Semantic Versioning](http://semver.org/).

<!--
   PRs should document their user-visible changes (if any) in the
   Unreleased section, uncommenting the header as necessary.
-->

<!-- ## [X.Y.Z] - YYYY-MM-DD -->
<!-- ## Unreleased -->
<!-- ### Changed -->
<!-- ### Added -->
<!-- ### Fixed -->
<!-- ### Removed -->

## Unreleased

### Added

<<<<<<< HEAD
- Added `lineWrapping` property (`line-wrapping` attribute) to `<playground-code-editor>`, `<playground-file-editor>` and `<playground-ide>` which when enabled wraps long lines, otherwise the editor will scroll. Off by default.
=======
- Make hidden code blocks readonly to prevent accidental erasure.

- Added `Ctrl+/` or `Cmd+/` hotkey for toggling line comments.

- Added keyboard shortcut documentation to the playground-code-editor README.
>>>>>>> c75790de

## [0.15.1] - 2022-03-16

### Changed

- playground-preview now exposes the internal iframe via the `iframe` property.

## [0.15.0] - 2022-03-07

### Added

- Added `noCompletions` property documentation to README.

### Fixed

- Normalize content-type response header to lowercase when matching filetypes.

## [0.15.0-pre.5] - 2022-02-23

### Added

- More mobile friendly completion items via media query

### Fixed

- Pressing ESC to close completions menu doesn't de-focus the code-editor

- Word wrapping on long completion item details doesn't extend to multiple lines

- Elevation on completion items list matches other elevations on project

## [0.15.0-pre.4] - 2022-02-17

### Added

- Added `Ctrl-Space` hotkey for triggering interactive code completions.

## [0.15.0-pre.3] - 2022-02-16

### Fixed

- Fixed syntax highlighting and code folding regressions introduced when using
  `documentKey`.

## [0.15.0-pre.2] - 2022-02-15

### Added

- Added `documentKey` property to `<playground-code-editor>` which isumbe
  used to keep track of individual CodeMirror document instances internally.
  Default behavior without setting a `documentKey` is unchanged.

  Use `documentKey` for fine control over the CodeMirror document instance. For
  example, to model changing a file.

### Fixed

- Fixed undo history applying across files
  ([#154](https://github.com/google/playground-elements/issues/154)).

  Previously all files shared the same document instance resulting in files
  sharing undo/redo history. Now each file has its own isolated internal
  document instance.

- Fixed only a single closing script tag unescaping in html files using
  playground-ide
  ([#251](https://github.com/google/playground-elements/issues/251)).

## [0.15.0-pre.1] - 2022-02-04

### Added

- Added interactive code completions for TypeScript files
  ([#243](https://github.com/google/playground-elements/pull/243)).

  Completions can be disabled by setting the `no-completions` attribute on
  `<playground-ide>`, `<playground-file-editor>`, or `<playground-code-editor`>
  components.

## [0.14.8] - 2022-01-25

### Added

- Added `html-file` attribute (`htmlFile` property) to `playground-preview` and
  `playground-ide` which allows configuring the project HTML file which should
  be displayed in the preview. Defaults to `index.html` (which was previously
  the only possible value)

### Fixed

- Remove nbsp characters from README.

## [0.14.7] - 2021-12-07

### Fixed

- Fixed missing `aria-label` attributes on the reload button, file context menu
  button, and new file button

## [0.14.6] - 2021-10-18

### Fixed

- Fixed bug where files could not be deleted or renamed using MWC v0.25.2 or
  above.

## [0.14.5] - 2021-10-07

### Fixed

- Upgraded `es-module-lexer` dependency to bring in fix for
  https://github.com/guybedford/es-module-lexer/issues/92.

## [0.14.4] - 2021-10-06

### Fixed

- Fixed positioning of overlay that displays over previews when service workers
  are not available so that it is constrained to the preview, rather than the
  nearest containing positioned ancestor.

## [0.14.3] - 2021-10-06

### Added

- Added an overlay that will display over the preview when we detect that
  service workers are not available. One reason this can happen is using
  Playground in Firefox private browsing mode, which does not support service
  workers (https://bugzilla.mozilla.org/show_bug.cgi?id=1320796).

- Added `cursorPosition`, `cursorIndex`, and `tokenUnderCursor` getters to
  `<playground-code-editor>`.

### Changed

- Upgraded dependencies, including CodeMirror.

### Fixed

- Fixed a bottleneck that prevented previews from loading until semantic
  TypeScript errors were computed. This should significantly improve the latency
  between updating a file and the new preview loading.

- Fixed bug where parent window history entries were added every time the
  preview reloaded.

- Improvements to service worker version updates:

  - The service worker will require less frequent updates going forward.
    Previously it needed updating for every playground-elements release. Now it
    only needs updating if the bytes of the service worker have changed between
    releases.

  - The default service worker scope has changed from
    `<sandboxBaseUrl>/playground-project` to
    `<sandboxBaseUrl>/__playground_swfs_<serviceWorkerHash>`. This should make service
    worker updates more reliable because old and new versions of service workers
    will no longer be in contention to control the same URLs.

  - Misc other small service worker robustness improvements, and additional
    logging to help debug future issues.

## [0.14.2] - 2021-09-30

### Changed

- Updated bundled version of TypeScript to 4.4.3.
- Internal refactoring of language service.

## [0.14.1] - 2021-09-21

### Changed

- GitHub org changed from PolymerLabs to google.

## [0.14.0] - 2021-09-20

### Changed

- Upgrade to Lit 2.0.
- TypeScript files are now compiled incrementally for improved performance

### Fixed

- Fixed bug where the `value` property of a `<playground-code-editor>` did not take effect if set before element upgrade.

### Added

- It is now possible to set the `value` of a `<playground-code-editor>` using the `value` HTML attribute.

## [0.13.0] - 2021-09-14

### Changed

- Node [package exports](https://nodejs.org/api/packages.html#packages_exports)
  are now supported when resolving dependency modules.

  The `module`, `import`, and `development`
  [conditions](https://nodejs.org/api/packages.html#packages_conditional_exports)
  are enabled.

  Note this change should not theoretically be **BREAKING**, but this release is
  versioned with a major increment because there a risk of breakage in practice
  due to misconfigured `package.json` files, differences between `prod` and
  `dev` modes, etc.

### Added

- Added `modified` property to `<playground-project>` and `<playground-ide>`
  which indicates whether the user has modified, added, or removed any project
  files. Resets whenever a new project is loaded.

## [0.12.1] - 2021-08-26

### Changed

- If a file is marked `hidden`, and the user creates a new file by that name,
  the file will become visible and editable.

## [0.12.0] - 2021-08-17

### Fixed

- Fixes duplicate module errors by canonicalizing all import specifiers. Import
  specifiers are now canonicalized by version number and default module. This
  applies both to local project files, and throughout the entire external
  dependency tree.

- Import maps now apply to modules in external dependencies, not just to local
  project files.

- The TypeScript compiler can now deal with multiple versions of the same
  dependency. Previously, if the import graph included two versions of the same
  package, only one arbitrary version of the types would be compiled. This
  caused various errors and missing type issues.

### Changed

- If the project contains a `package.json` file, then its
  [`dependencies`](https://docs.npmjs.com/cli/v7/configuring-npm/package-json#dependencies)
  field will be used to determine the version of dependencies (just like how NPM
  works locally).

- Dependencies are now served from the special
  "<service-worker-scope>/node_modules/..." path, instead of directly from
  `https://unpkg.com/...?module` URLs. Behind-the-scenes, dependencies are still
  fetched from unpkg, but they are now themselves transformed to ensure correct
  specifier canonicalization.

- **BREAKING** Due to large changes to the way dependencies are handled, there
  is some risk of breakage due to subtle behavior changes that existing
  configurations may be relying on. Therefore, this release is versioned with a
  major increment.

## [0.11.1] - 2021-08-09

### Added

- Added MIME-type detection for the following project file extensions: `gif`,
  `ico`, `jpeg`, `jpg`, `mid`, `midi`, `mp3`, `png`, `svg`, `weba`, `webm`,
  `webp`.

## [0.11.0] - 2021-07-28

### Fixed

- Playgrounds now ensure that the service worker they are connected to have a
  matching version. Fixes issues relating to playgrounds being broken for some
  time after an upgrade.

- The `--playground-tab-bar-font-size` CSS custom property now behaves as
  documented, and defaults to `14px`.

- The `--playground-floating-controls-color` CSS custom property now behaves as
  documented.

- Fix missing `.js` extension from import in `build.js` that may have broken
  Webpack and other builds.

- The hover effect and touch area for tabs in the tab bar are no longer offset
  by the height of the active tab indicator.

- Fix bug that caused failures to load `d.ts` files and "Could not resolve
  module specifier" console errors when using import maps.

### Changed

- **BREAKING** `playground-base-url` is now resolved relative to the
  `import.meta.url` of the module containing the definition of
  `<playground-project>`, instead of relative to `document.location.href` as
  before. This means that `.` can now be used to refer to the local playground
  installation directory.

- The service worker now sets the `Origin-Agent-Cluster: ?1` heading on all
  responses, to encourage browsers to allocate a separate process or thread for
  Playground preview iframe under certain conditions. See the [Process
  isolation](https://github.com/google/playground-elements#process-isolation)
  section of the README for more details.

- It is now possible to change the `font-family` of the tab-bar using a
  `::part(tab-bar)` selector.

## [0.10.1] - 2021-07-14

### Changed

- Bumped MWC dependency versions.

## [0.10.0] - 2021-07-01

### Added

- Adds `--playground-code-padding` and `--playground-code-line-padding` for
  configuring code editor padding.

- Bare module specifiers are now transformed in dynamic `import()` statements.

### Changed

- **BREAKING** The `src/` directory is no longer published to NPM.

- **BREAKING** `.js` files are no longer compiled by TypeScript, so they cannot
  contain types, decorators, or other TypeScript-specific syntax.

- Previews will now begin loading immediately, instead of waiting for
  compilation to completely finish, and each `.js` file is served as it
  compiles.

### Fixed

- Query parameters are now ignored when serving files from the virtual file
  system.

## [0.9.4] - 2021-05-18

### Fixed

- Fixed timeouts when using the default `unpkg.com` service worker origin,
  caused by `comlink` versions being out-of-sync between local components and
  remote service worker.

### Added

- Added `readonly` property to `<playground-file-editor>`.

## [0.9.3] - 2021-05-05

### Changed

- Error tooltips now follow `--playground-code-font-family`.
- Optimized the UX for fast compile and display by switching to a leading edge
  debouncer and eliminating the minimum display time for the loading bar.

## [0.9.2] - 2021-04-26

### Changed

- Playground now executes code on the unpkg.com origin by default, meaning user
  code execution is now sandboxed by default. The sandbox URL can still be
  changed with the `sandboxBaseUrl` property or `sandbox-base-url` attribute,
  though it is highly advisable to always use a separate and unprivileged
  origin.

## [0.9.1] - 2021-04-19

### Changed

- Tab key now inserts 2 spaces instead of a tab character.

### Fixed

- Fixed missing vertical scrollbars.
- Fixed transparent region between horizontal and vertical scrollbars.

## [0.9.0] - 2021-04-13

### Changed

- Focusing the editor using the Tab key no longer activates edit mode
  immediately. This prevents the Tab key from being trapped, which was an
  accessibility problem for keyboard users.

  Instead, when the editor is focused, users can now press Enter to begin
  editing, and Escape to stop editing. A prompt is displayed with these
  instructions when focused. Focusing the editor with a mouse click continues to
  activate edit mode immediately, as before.

- The editor now uses the CodeMirror `contenteditable` input style, which has
  much better screen reader support.

- Line numbers are now annotated with `aria-hidden` so that they are not voiced
  by screen readers.

- Increased default `line-height` from `normal` to `1.4em`.

- Added a default `padding-left` of `1em`.

- Increased width of cursor from `1px` to `2px`.

- Increased default tab `font-size` from `0.75rem` to `0.8em`;

- Increased default `--playground-bar-height` from `35px` to `40px.

- `--playground-cursor-color` now defaults to the value of
  `--playground-code-default-color`.

- `--playground-code-gutter-background` now defaults to the value of
  `--playground-code-background`.

- `--playground-code-gutter-margin-right` default changed from `1px solid #ddd` to `none`.

- `--playground-code-linenumber-color` default changed from `#999` to `#767676`.

### Added

- Added `playground-styles.css` and `playground-styles.js` which can be imported
  to apply Playground styles to server-side rendered code.

- Added `dialog` CSS shadow part to `code-editor`, `file-editor`, and `ide` for
  styling modal dialogs that appear over the editor (currently just used for the
  keyboard help that shows when the editor is focused using the keyboard).

- Added CSS custom properties:

  - `--playground-code-line-height`: `line-height` of code in the editor.
  - `--playground-tab-bar-font-size`: `font-size` of tabs in the file picker tab
    bar.
  - `--playground-tab-bar-active-color`: Text `color` of active file-picker tab.
  - `--playground-tab-bar-indicator-color`: `color` of the active tab indicator
    line (use `transparent` to hide).
  - `--playground-tab-bar-active-background`: `background` of the active file-picker tab.

- Added `aria-label` attribute to reload, new file, and file context menu
  buttons.

- Added `title` attribute to preview `<iframe>` element.

- Added `aria-label` to the preview loading indicator, and set
  `aria-hidden=true` when the preview is not loading.

## [0.8.0] - 2021-04-02

### Added

- TypeScript type errors are now displayed inline. Previously, only syntax
  errors were displayed. Type errors may take slightly longer to appear than
  syntax errors, because they require fetching `.d.ts` files and running a more
  expensive compiler pass.

### Changed

- [**BREAKING**] Removed `--playground-error-border` property, and updated
  inline error style from a dashed border to a red squiggle.

## [0.7.0] - 2021-03-30

### Changed

- [**BREAKING**] Replaced `files` getter/setter on `<playground-project>` and
  `<playground-ide>` with `config` getter/setter. This property has the same
  type as the JSON config, and can be used to save/restore the state of all
  files and other configuration.

### Fixed

- TypeScript errors of the form `Property '...' does not exist on type` and
  `Cannot find name '...'` are now suppressed (temporarily until `d.ts` files
  are fetched).

## [0.6.6] - 2021-03-29

### Fixed

- Fixed missing `@types/codemirror` dependency.

## [0.6.5] - 2021-03-29

### Fixed

- Fixed missing `lib/codemirror.js` file in NPM package.

## [0.6.4] - 2021-03-29

### Added

- TypeScript errors are now displayed in the editor with red underlines. A
  tooltip displaying the error is shown on hover.

  - Note that only basic/syntactic errors are currently shown, because typings
    of dependencies are not currently available to compilation.

- Added CSS property `--playground-error-border`, the `border-bottom` of code
  spans with an error (`2px red dashed` by default).

- Added CSS shadow part `diagnostic-tooltip` for styling the tooltip that
  appears when hovering over an error.

## [0.6.3] - 2021-03-24

### Added

- Added optional `hidden` property/attribute which prevents a file from being
  displayed in the tab bar.

- Added support for JSON files with syntax highlighting.

- Added `extends` property to JSON config file, an optional URL of another JSON
  config file to extend from. Useful for setting side-wide defaults.

### Fixed

- Fixed bug where editor did not immediately switch to newly created files.

- Fixed bug where `label` was ignored in tab bar.

## [0.6.2] - 2021-03-02

### Added

- Added `content` and `contentType` as optional properties of the JSON manifest.

### Changed

- License headers shortened to concise SPDX style.

### Fixed

- Fixed infinite loop that could occur when switching between two files that
  both contain code folding/hiding regions.

## [0.6.1] - 2021-03-01

### Added

- Added `playground-hide` and `playground-fold` region comments that hide and
  fold regions of a file, while still compiling and serving them, to help users
  focus on the relevant code. See
  https://github.com/google/playground-elements#hiding--folding for
  details.

## [0.6.0] - 2021-02-19

### Changed

- [**BREAKING**] Leading whitespace that is common to all lines of slotted
  `<script>` files will now be trimmed, along with empty leading/trailing lines.
  To disable this behavior, add the `preserve-whitespace` attribute.

### Added

- Added `--playground-floating-controls-color` to control the highlight color of
  buttons and text inputs in floating add/remove/rename file controls. Defaults
  to `var(--playground-highlight-color, #6200ee)`.

### Fixed

- Playground can now be imported from Skypack.

- Fix bugs where `--playground-tab-bar-background` and
  `--playground-tab-bar-foreground-color` did not apply correctly.

## [0.5.0] - 2021-01-30

### Changed

- [**BREAKING**] When both `projectSrc` and `files` are set, it is now the _most
  recently set_ property that wins. Previously, `files` always won.

- `<playground-preview>` now auto-reloads after 300ms, previously 500ms.

### Added

- `<playground-project>` now emits a `compileStart` and `compileDone` event.

### Removed

- [**BREAKING**] `<playground-project>` no longer emits a `contentChanged` event.

## [0.4.3] - 2021-01-21

### Fixed

- Do not add `?module` parameter to import map URLs for bare module specifiers,
  only to fallback unpkg.com URLs.

- Prevent `z-index` issues with CodeMirror scrollbars and other elements by
  using a separate stacking context.

### Changed

- `<playground-preview>` now has a default label (called `location`) of
  `"Result"`.

## [0.4.2] - 2021-01-21

### Added

- Import maps are now supported. This allows customizing the URL that a bare
  module specifier resolves to, e.g. to a specific version, or to a different
  CDN.

  Note that import maps currently only apply to the _immediate imports of
  project source files_, not to external transitive dependencies.

  Also note `scopes` are not yet supported, only `imports`.

  See https://github.com/WICG/import-maps and
  https://wicg.github.io/import-maps/ for more information on import maps.

  Previously, all bare modules resolved to unpkg.com URLs at the latest version.
  This continues to be the fallback behavior if no import map is provided, or no
  entry in it matches.

  To specify an import map in a JSON project manifest, add an `importMap`
  property:

  ```json
  {
    "files": {
      "index.html": {},
      "my-element.ts": {}
    },
    "importMap": {
      "imports": {
        "lit-html": "https://unpkg.com/lit-html@next-major",
        "lit-html/": "https://unpkg.com/lit-html@next-major/"
      }
    }
  }
  ```

  To specify an import map inline, add a `<script type="sample/importmap">`
  slotted child:

  ```html
  <playground-ide>
    <script type="sample/importmap">
      {
        "imports": {
          "lit-html": "https://unpkg.com/lit-html@next-major",
          "lit-html/": "https://unpkg.com/lit-html@next-major/"
        }
      }
    </script>
    ...
  </playground-ide>
  ```

### Fixed

- Bare module imports in `.js` files are now resolved in the same way as `.ts`
  files.

## [0.4.1] - 2021-01-15

### Fixed

- Fixed `<playground-file-editor>` not always displaying initial file.
- Fixed `editable-file-system` attribute name (was `editableFileSystem`).
- Fixed `<playground-ide>` not stretching `<playground-file-editor>` vertically.

## [0.4.0] - 2021-01-15

### Added

- Added `editableFileSystem` property (`editable-file-system` attribute) to
  `<playground-ide>`. When `true`, the user will be able to create, delete, and
  rename files in the virtual filesystem.

  - To create a new file: click the "+" icon button in the tab bar.
  - To rename a file: click the three-dots menu button on its tab, and select
    "Rename".
  - To delete a file: click the three-dots menu button on its tab, and select
    "Delete".

- Added `<playground-file-system-controls>` element which displays popup
  menus/dialogs for creating, deleting, and renaming files.

### Changed

- [**BREAKING**] The tab bar has been factored into a new standalone element
  called `<playground-tab-bar>`. The `<playground-file-editor>` element no
  longer integrates the tab bar, and the `noFilePicker` property has been
  removed.

- [**BREAKING**] The following CSS custom properties have been renamed:

  - `--playground-file-picker-background` -> `--playground-tab-bar-background`
  - `--playground-file-picker-foreground` -> `--playground-tab-bar-foreground`

- [**BREAKING**] The following CSS shadow parts have been renamed:

  - `file-picker` -> `tab-bar`

## [0.3.7] - 2021-01-08

### Added

- Added `files` property to `<playground-ide>` and `<playground-project>`. Use
  this property to directly get and set the array of project files (e.g. to
  save/restore the project state).

  Note that directly setting `files` always takes precedence over setting
  `projectSrc`, and both take precedence over slotted children.

### Changed

- It is no longer necessary to load the Material Icons font. The reload button
  icon is now inlined SVG.

### Fixed

- Fix caret placement issues with some dynamic layouts.

## [0.3.6] - 2020-12-08

### Fixed

- Fix shifted/hidden code in Safari when line numbers are enabled.

## [0.3.5] - 2020-12-03

### Fixed

- Fix `mwc-tab` race condition bug (dependency version bump).

## [0.3.4] - 2020-12-03

### Changed

- The playground service worker now serves its own 404s when a file is not
  found, instead of forwarding the request to the server.

### Fixed

- Fix race condition where preview could load too early and 404.
- Fix race condition where preview could sometimes never load.
- Fix preview 404 that could occur after leaving page idle for some time.

## [0.3.3] - 2020-12-01

### Fixed

- Fix Safari scrolling bug by limiting preview max-height.

## [0.3.2] - 2020-11-30

### Fixed

- Fix installation error relating to missing `node_modules/puppeteer` directory.

### Changed

- Bumped and un-pinned `@material/mwc` dependencies.

### Removed

- Removed some unnecessary files from NPM package.

## [0.3.1] - 2020-11-11

### Fixed

- Remove debugging log statement.
- Remove unecessary file from NPM package.

## [0.3.0] - 2020-11-11

### Changed

- [**BREAKING**] `service-worker.js` has been renamed to
  `playground-service-worker.js`, `typescript-worker.js` has been renamed to
  `playground-typescript-worker.js`, and an additional file called
  `playground-service-worker-proxy.html` is now also required. This change may
  affect bundling configurations.

### Added

- Service Workers and scripts are now able and advised to run on a second
  origin, in order to isolate arbitrary script execution from sensitive actions
  or data on the host origin.

  The `sandboxBaseUrl` property (or `sandbox-base-url` attribute) has been added
  `<playground-ide>` and `<playground-project>` to control this origin.

  If the default same origin is used, a warning will be logged to the console.

## [0.2.0] - 2020-10-28

### Changed

- [**BREAKING**] Replaced `theme` property with new custom property based
  theming system (see below).

- [**BREAKING**] Renamed CSS custom properties:
  - `playground-code-color` -> `playground-code-default-color`
  - `playground-file-editor-background-color` -> `playground-code-background`
  - `playground-file-picker-background-color` -> `playground-file-picker-background`
  - `playground-preview-toolbar-background-color` -> `playground-preview-toolbar-background`

### Added

- Added CSS Custom Properties for configuring the CodeMirror theme.

  Includes broad properties like `--playground-code-background` and
  `--playground-selection-color`, as well as token-specific properties like
  `--playground-code-keyword-color` and `--playground-code-string-color`.

  See the `themes/` directory for more examples of what can be customized.

- Added `themes/` directory which includes CSS files and JS modules for each of
  the standard CodeMirror themes, adapted to use CSS Custom Properties.

  Use the configurator at https://google.github.io/playground-elements/ to
  try out the available themes.

  To load a theme, load its stylesheet into your document or shadow root scope,
  and set the corresponding `playground-theme-NAME` class on any playground
  element or ancestor.

  In HTML:

  ```html
  <head>
    <link
      rel="stylesheet"
      href="/node_modules/playground-elements/themes/mbo.css"
    />
  </head>

  <body class="playground-theme-mbo">
    <playground-ide></playground-ide>
  </body>
  ```

  In a LitElement:

  ```js
  import mbo from 'playground-elements/themes/mbo.css.js';

  class MyElement extends LitElement {
    static styles = [mbo, css`...`];

    render() {
      return `
        <playground-ide class="playground-theme-mbo">
        </playground-ide>
      `;
    }
  }
  ```

### Fixed

- Fix inconsistent line-number guttter sizing.

## [0.1.1] - 2020-10-26

### Added

- Added `--playground-preview-size` CSS custom property to control the initial
  size of the RHS preview bar in `<playground-ide>`. The LHS editor will take up
  all additional space. Defaults to `30%`.

- Added `resizable` property/attribute which allows users to click and drag in
  the space between the LHS editor and RHS preview of `<playground-ide>` to
  change their relative sizes.

### Fixed

- Invalid module import paths.
- Reload button icon now respects `--playground-preview-toolbar-foreground-color`.

### Changed

- TypeScript decorator runtime is now imported from `tslib` instead of inlined.

## [0.1.0] - 2020-10-24

- [**BREAKING**] NPM package and GitHub repo renamed from `code-sample-editor`
  to `playground-elements`.

- [**BREAKING**] Renamed all elements:

  - `<code-sample> -> <playground-ide>`
  - `<code-sample-project>` -> `<playground-project>`
  - `<code-sample-editor>` -> `<playground-file-editor>`
  - `<codemirror-editor>` -> `<playground-code-editor>`

- [**BREAKING**] Renamed all element JS modules:
  - `./lib/code-sample.js` -> `./playground-ide.js`
  - `./lib/code-sample-project.js` -> `./playground-project.js`
  - `./lib/code-sample-editor.js` -> `./playground-file-editor.js`
  - `./lib/codemirror-editor.js` -> `./playground-code-editor.js`

## [0.1.0-pre.4] - 2020-10-22

### Changed

- [**BREAKING**] Major refactor of elements to allow them to be more easily used
  independently. The new elements are:

  - `<code-sample>`: A single editor with file-selection bar and preview in
    side-by-side layout. If a different layout is required, the editor and
    preview elements can instead be used directly, along with a project element.
    New equivalent of what used to be `<code-sample-editor>`.

  - `<code-sample-project>`: New purely abstract element that coordinates
    between the service worker, editor elements, and preview elements.

  - `<code-sample-editor>`: An editor with file-selection bar, tied to a project
    element. New equivalent to the left-hand-side side of what used to be
    `<code-sample-editor>`.

  - `<code-sample-preview>`: A rendered HTML preview window, tied to a project
    element. New equivalent to the right-hand-side of what used to be
    `<code-sample-editor-preview>`.

  - `<codemirror-editor>`: A pure CodeMirror editor, mostly unchanged from
    previous version.

  Example usage without `<code-sample>`:

  ```html
  <code-sample-project
    id="myProject"
    project-src="/demo/typescript/project.json"
  ></code-sample-project>
  <code-sample-editor project="myProject"></code-sample-editor>
  <code-sample-preview project="myProject"></code-sample-preview>
  ```

  The `project` property can either be an ID in the host scope (as shown above)
  or a direct reference to a `<code-sample-project>` element (which would allow
  the elements to live in different scopes).

- Downgraded from CodeMirror v6 to v5 in order to gain support for nested
  highlighting of HTML and CSS inside JS/TS. See
  https://github.com/lezer-parser/javascript/issues/3. Will upgrade back to 6
  once support is ready.

- The caret is now only displayed when an editor is on focus (previously it was
  always displayed).

- The `<code-sample>` side-by-side layout is now consistently 70%/30% (widths can be
  changed using the `editor` and `preview` CSS shadow parts).

### Added

- Add syntax highlighting of TypeScript files.

- Add syntax highlighting of nested HTML and CSS inside JS/TS.

- Add `filename` property/attribute to `<code-sample-editor>` which allows
  getting and setting the currently selected file.

- Add `noFilePicker` property (`no-file-picker` attribute) to
  `<code-sample-editor>` which disables the top file selection tab-bar.

- Add `lineNumbers` property (`line-numbers` attribute) to `<code-sample>`,
  `<code-sample-editor>`, and `<codemirror-editor>` which enables the
  left-hand-side gutter with line numbers. Off by default.

- Add a `<slot>` to `<code-sample-editor>` which will be displayed until the
  file is loaded. This facilitates pre-rendering syntax-highlighted code before
  both the element has upgraded, and before the project file has been fetched.

- Add a `<slot>` to `<code-sample-preview>` which will be displayed until the
  preview iframe has loaded for the first time. This facilitates pre-rendering
  preview HTML both before both the element has upgraded, and before the live
  preview first renders.

- Add `label` property and attribute to project files. When set, the file picker
  will display this label instead of the filename.

- An animated progress bar now displays when a preview is loading.

- Added CSS Shadow Parts:

  - `<code-sample-editor>`: `file-picker`
  - `<code-sample-preview>`: `preview-toolbar`, `preview-location`, `preview-reload-button`, `preview-loading-indicator`
  - `<code-sample>`: `editor`, `preview`, `file-picker`, `preview-toolbar`, `preview-location`, `preview-reload-button`, `preview-loading-indicator`

- Added CSS Custom Properties:

  - `--playground-code-font-family`
  - `--playground-code-font-size`
  - `--playground-editor-background-color`
  - `--playground-file-picker-background-color`
  - `--playground-file-picker-foreground-color`
  - `--playground-preview-toolbar-background-color`
  - `--playground-preview-toolbar-foreground-color`
  - `--playground-border`
  - `--playground-highlight-color`
  - `--playground-bar-height`

- Added `theme` property to `<code-sample>`, `<code-sample-editor>`, and
  `<codemirror-editor>`, which sets the theme (currently only `default`,
  `monokai`, `ambiance`, `ayu-mirage` are available, but a way to load other
  themes will follow).

- Previews will now automatically reload on changes (0.5 second debounce).

- Added `readonly` property/attribute to `<codemirror-editor>` which disables
  the ability to edit.

### Fixed

- Fix absent CSS syntax highlighting.
- Fix various styling/layout glitches.
- Fix service worker and TypeScript worker URLs, which reached up too many
  parent directories.

## [0.1.0-pre.3] - 2020-10-05

### Fixed

- Fix missing CodeMirror styles on Firefox and Safari.
- Fix Safari crashes in `<mwc-tab>` code.

## [0.1.0-pre.2] - 2020-09-12

### Fixed

- Fix extra/missing files.

## [0.1.0-pre.1] - 2020-09-12

- Initial release.<|MERGE_RESOLUTION|>--- conflicted
+++ resolved
@@ -21,15 +21,16 @@
 
 ### Added
 
-<<<<<<< HEAD
-- Added `lineWrapping` property (`line-wrapping` attribute) to `<playground-code-editor>`, `<playground-file-editor>` and `<playground-ide>` which when enabled wraps long lines, otherwise the editor will scroll. Off by default.
-=======
 - Make hidden code blocks readonly to prevent accidental erasure.
 
 - Added `Ctrl+/` or `Cmd+/` hotkey for toggling line comments.
 
 - Added keyboard shortcut documentation to the playground-code-editor README.
->>>>>>> c75790de
+
+- Added `lineWrapping` property (`line-wrapping` attribute) to
+  `<playground-code-editor>`, `<playground-file-editor>` and `<playground-ide>`
+  which when enabled wraps long lines, otherwise the editor will scroll. Off by
+  default.
 
 ## [0.15.1] - 2022-03-16
 
