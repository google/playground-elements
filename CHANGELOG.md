--- conflicted
+++ resolved
@@ -19,22 +19,20 @@
 
 ## Unreleased
 
-<<<<<<< HEAD
+### Changed
+
+- Node [package exports](https://nodejs.org/api/packages.html#packages_exports)
+  are now supported when resolving dependency modules.
+
+  The `module`, `import`, and `development`
+  [conditions](https://nodejs.org/api/packages.html#packages_conditional_exports)
+  are enabled.
+  
 ### Added
 
 - Added `modified` property to `<playground-project>` and `<playground-ide>`
   which indicates whether the user has modified, added, or removed any project
   files. Resets whenever a new project is loaded.
-=======
-### Changed
-
-- Node [package exports](https://nodejs.org/api/packages.html#packages_exports)
-  are now supported when resolving dependency modules.
-
-  The `module`, `import`, and `development`
-  [conditions](https://nodejs.org/api/packages.html#packages_conditional_exports)
-  are enabled.
->>>>>>> 58e2fe10
 
 ## [0.12.1] - 2021-08-26
 
