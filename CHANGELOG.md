# Change Log

All notable changes to this project will be documented in this file.

The format is based on [Keep a Changelog](http://keepachangelog.com/)
and this project adheres to [Semantic Versioning](http://semver.org/).

<!--
   PRs should document their user-visible changes (if any) in the
   Unreleased section, uncommenting the header as necessary.
-->

<!-- ## [X.Y.Z] - YYYY-MM-DD -->
<!-- ## Unreleased -->
<!-- ### Changed -->
<!-- ### Added -->
<!-- ### Fixed -->
<!-- ### Removed -->

## Unreleased

### Added

- Adds `--playground-code-padding` and `--playground-code-line-padding` for
  configuring code editor padding.

### Changed

<<<<<<< HEAD
- **BREAKING** The `src/` directory is no longer published to NPM.
=======
- Previews will now begin loading immediately, instead of waiting for
  compilation to completely finish, and each `.js` file is served as it
  compiles.
>>>>>>> 8a6ec98b

## [0.9.4] - 2021-05-18

### Fixed

- Fixed timeouts when using the default `unpkg.com` service worker origin,
  caused by `comlink` versions being out-of-sync between local components and
  remote service worker.

### Added

- Added `readonly` property to `<playground-file-editor>`.

## [0.9.3] - 2021-05-05

### Changed

- Error tooltips now follow `--playground-code-font-family`.
- Optimized the UX for fast compile and display by switching to a leading edge
  debouncer and eliminating the minimum display time for the loading bar.

## [0.9.2] - 2021-04-26

### Changed

- Playground now executes code on the unpkg.com origin by default, meaning user
  code execution is now sandboxed by default. The sandbox URL can still be
  changed with the `sandboxBaseUrl` property or `sandbox-base-url` attribute,
  though it is highly advisable to always use a separate and unprivileged
  origin.

## [0.9.1] - 2021-04-19

### Changed

- Tab key now inserts 2 spaces instead of a tab character.

### Fixed

- Fixed missing vertical scrollbars.
- Fixed transparent region between horizontal and vertical scrollbars.

## [0.9.0] - 2021-04-13

### Changed

- Focusing the editor using the Tab key no longer activates edit mode
  immediately. This prevents the Tab key from being trapped, which was an
  accessibility problem for keyboard users.

  Instead, when the editor is focused, users can now press Enter to begin
  editing, and Escape to stop editing. A prompt is displayed with these
  instructions when focused. Focusing the editor with a mouse click continues to
  activate edit mode immediately, as before.

- The editor now uses the CodeMirror `contenteditable` input style, which has
  much better screen reader support.

- Line numbers are now annotated with `aria-hidden` so that they are not voiced
  by screen readers.

- Increased default `line-height` from `normal` to `1.4em`.

- Added a default `padding-left` of `1em`.

- Increased width of cursor from `1px` to `2px`.

- Increased default tab `font-size` from `0.75rem` to `0.8em`;

- Increased default `--playground-bar-height` from `35px` to `40px.

- `--playground-cursor-color` now defaults to the value of
  `--playground-code-default-color`.

- `--playground-code-gutter-background` now defaults to the value of
  `--playground-code-background`.

- `--playground-code-gutter-margin-right` default changed from `1px solid #ddd` to `none`.

- `--playground-code-linenumber-color` default changed from `#999` to `#767676`.

### Added

- Added `playground-styles.css` and `playground-styles.js` which can be imported
  to apply Playground styles to server-side rendered code.

- Added `dialog` CSS shadow part to `code-editor`, `file-editor`, and `ide` for
  styling modal dialogs that appear over the editor (currently just used for the
  keyboard help that shows when the editor is focused using the keyboard).

- Added CSS custom properties:

  - `--playground-code-line-height`: `line-height` of code in the editor.
  - `--playground-tab-bar-font-size`: `font-size` of tabs in the file picker tab
    bar.
  - `--playground-tab-bar-active-color`: Text `color` of active file-picker tab.
  - `--playground-tab-bar-indicator-color`: `color` of the active tab indicator
    line (use `transparent` to hide).
  - `--playground-tab-bar-active-background`: `background` of the active file-picker tab.

- Added `aria-label` attribute to reload, new file, and file context menu
  buttons.

- Added `title` attribute to preview `<iframe>` element.

- Added `aria-label` to the preview loading indicator, and set
  `aria-hidden=true` when the preview is not loading.

## [0.8.0] - 2021-04-02

### Added

- TypeScript type errors are now displayed inline. Previously, only syntax
  errors were displayed. Type errors may take slightly longer to appear than
  syntax errors, because they require fetching `.d.ts` files and running a more
  expensive compiler pass.

### Changed

- [**BREAKING**] Removed `--playground-error-border` property, and updated
  inline error style from a dashed border to a red squiggle.

## [0.7.0] - 2021-03-30

### Changed

- [**BREAKING**] Replaced `files` getter/setter on `<playground-project>` and
  `<playground-ide>` with `config` getter/setter. This property has the same
  type as the JSON config, and can be used to save/restore the state of all
  files and other configuration.

### Fixed

- TypeScript errors of the form `Property '...' does not exist on type` and
  `Cannot find name '...'` are now suppressed (temporarily until `d.ts` files
  are fetched).

## [0.6.6] - 2021-03-29

### Fixed

- Fixed missing `@types/codemirror` dependency.

## [0.6.5] - 2021-03-29

### Fixed

- Fixed missing `lib/codemirror.js` file in NPM package.

## [0.6.4] - 2021-03-29

### Added

- TypeScript errors are now displayed in the editor with red underlines. A
  tooltip displaying the error is shown on hover.

  - Note that only basic/syntactic errors are currently shown, because typings
    of dependencies are not currently available to compilation.

- Added CSS property `--playground-error-border`, the `border-bottom` of code
  spans with an error (`2px red dashed` by default).

- Added CSS shadow part `diagnostic-tooltip` for styling the tooltip that
  appears when hovering over an error.

## [0.6.3] - 2021-03-24

### Added

- Added optional `hidden` property/attribute which prevents a file from being
  displayed in the tab bar.

- Added support for JSON files with syntax highlighting.

- Added `extends` property to JSON config file, an optional URL of another JSON
  config file to extend from. Useful for setting side-wide defaults.

### Fixed

- Fixed bug where editor did not immediately switch to newly created files.

- Fixed bug where `label` was ignored in tab bar.

## [0.6.2] - 2021-03-02

### Added

- Added `content` and `contentType` as optional properties of the JSON manifest.

### Changed

- License headers shortened to concise SPDX style.

### Fixed

- Fixed infinite loop that could occur when switching between two files that
  both contain code folding/hiding regions.

## [0.6.1] - 2021-03-01

### Added

- Added `playground-hide` and `playground-fold` region comments that hide and
  fold regions of a file, while still compiling and serving them, to help users
  focus on the relevant code. See
  https://github.com/PolymerLabs/playground-elements#hiding--folding for
  details.

## [0.6.0] - 2021-02-19

### Changed

- [**BREAKING**] Leading whitespace that is common to all lines of slotted
  `<script>` files will now be trimmed, along with empty leading/trailing lines.
  To disable this behavior, add the `preserve-whitespace` attribute.

### Added

- Added `--playground-floating-controls-color` to control the highlight color of
  buttons and text inputs in floating add/remove/rename file controls. Defaults
  to `var(--playground-highlight-color, #6200ee)`.

### Fixed

- Playground can now be imported from Skypack.

- Fix bugs where `--playground-tab-bar-background` and
  `--playground-tab-bar-foreground-color` did not apply correctly.

## [0.5.0] - 2021-01-30

### Changed

- [**BREAKING**] When both `projectSrc` and `files` are set, it is now the _most
  recently set_ property that wins. Previously, `files` always won.

- `<playground-preview>` now auto-reloads after 300ms, previously 500ms.

### Added

- `<playground-project>` now emits a `compileStart` and `compileDone` event.

### Removed

- [**BREAKING**] `<playground-project>` no longer emits a `contentChanged` event.

## [0.4.3] - 2021-01-21

### Fixed

- Do not add `?module` parameter to import map URLs for bare module specifiers,
  only to fallback unpkg.com URLs.

- Prevent `z-index` issues with CodeMirror scrollbars and other elements by
  using a separate stacking context.

### Changed

- `<playground-preview>` now has a default label (called `location`) of
  `"Result"`.

## [0.4.2] - 2021-01-21

### Added

- Import maps are now supported. This allows customizing the URL that a bare
  module specifier resolves to, e.g. to a specific version, or to a different
  CDN.

  Note that import maps currently only apply to the _immediate imports of
  project source files_, not to external transitive dependencies.

  Also note `scopes` are not yet supported, only `imports`.

  See https://github.com/WICG/import-maps and
  https://wicg.github.io/import-maps/ for more information on import maps.

  Previously, all bare modules resolved to unpkg.com URLs at the latest version.
  This continues to be the fallback behavior if no import map is provided, or no
  entry in it matches.

  To specify an import map in a JSON project manifest, add an `importMap`
  property:

  ```json
  {
    "files": {
      "index.html": {},
      "my-element.ts": {}
    },
    "importMap": {
      "imports": {
        "lit-html": "https://unpkg.com/lit-html@next-major",
        "lit-html/": "https://unpkg.com/lit-html@next-major/"
      }
    }
  }
  ```

  To specify an import map inline, add a `<script type="sample/importmap">`
  slotted child:

  ```html
  <playground-ide>
    <script type="sample/importmap">
      {
        "imports": {
          "lit-html": "https://unpkg.com/lit-html@next-major",
          "lit-html/": "https://unpkg.com/lit-html@next-major/"
        }
      }
    </script>
    ...
  </playground-ide>
  ```

### Fixed

- Bare module imports in `.js` files are now resolved in the same way as `.ts`
  files.

## [0.4.1] - 2021-01-15

### Fixed

- Fixed `<playground-file-editor>` not always displaying initial file.
- Fixed `editable-file-system` attribute name (was `editableFileSystem`).
- Fixed `<playground-ide>` not stretching `<playground-file-editor>` vertically.

## [0.4.0] - 2021-01-15

### Added

- Added `editableFileSystem` property (`editable-file-system` attribute) to
  `<playground-ide>`. When `true`, the user will be able to create, delete, and
  rename files in the virtual filesystem.

  - To create a new file: click the "+" icon button in the tab bar.
  - To rename a file: click the three-dots menu button on its tab, and select
    "Rename".
  - To delete a file: click the three-dots menu button on its tab, and select
    "Delete".

- Added `<playground-file-system-controls>` element which displays popup
  menus/dialogs for creating, deleting, and renaming files.

### Changed

- [**BREAKING**] The tab bar has been factored into a new standalone element
  called `<playground-tab-bar>`. The `<playground-file-editor>` element no
  longer integrates the tab bar, and the `noFilePicker` property has been
  removed.

- [**BREAKING**] The following CSS custom properties have been renamed:

  - `--playground-file-picker-background` -> `--playground-tab-bar-background`
  - `--playground-file-picker-foreground` -> `--playground-tab-bar-foreground`

- [**BREAKING**] The following CSS shadow parts have been renamed:

  - `file-picker` -> `tab-bar`

## [0.3.7] - 2021-01-08

### Added

- Added `files` property to `<playground-ide>` and `<playground-project>`. Use
  this property to directly get and set the array of project files (e.g. to
  save/restore the project state).

  Note that directly setting `files` always takes precedence over setting
  `projectSrc`, and both take precedence over slotted children.

### Changed

- It is no longer necessary to load the Material Icons font. The reload button
  icon is now inlined SVG.

### Fixed

- Fix caret placement issues with some dynamic layouts.

## [0.3.6] - 2020-12-08

### Fixed

- Fix shifted/hidden code in Safari when line numbers are enabled.

## [0.3.5] - 2020-12-03

### Fixed

- Fix `mwc-tab` race condition bug (dependency version bump).

## [0.3.4] - 2020-12-03

### Changed

- The playground service worker now serves its own 404s when a file is not
  found, instead of forwarding the request to the server.

### Fixed

- Fix race condition where preview could load too early and 404.
- Fix race condition where preview could sometimes never load.
- Fix preview 404 that could occur after leaving page idle for some time.

## [0.3.3] - 2020-12-01

### Fixed

- Fix Safari scrolling bug by limiting preview max-height.

## [0.3.2] - 2020-11-30

### Fixed

- Fix installation error relating to missing `node_modules/puppeteer` directory.

### Changed

- Bumped and un-pinned `@material/mwc` dependencies.

### Removed

- Removed some unnecessary files from NPM package.

## [0.3.1] - 2020-11-11

### Fixed

- Remove debugging log statement.
- Remove unecessary file from NPM package.

## [0.3.0] - 2020-11-11

### Changed

- [**BREAKING**] `service-worker.js` has been renamed to
  `playground-service-worker.js`, `typescript-worker.js` has been renamed to
  `playground-typescript-worker.js`, and an additional file called
  `playground-service-worker-proxy.html` is now also required. This change may
  affect bundling configurations.

### Added

- Service Workers and scripts are now able and advised to run on a second
  origin, in order to isolate arbitrary script execution from sensitive actions
  or data on the host origin.

  The `sandboxBaseUrl` property (or `sandbox-base-url` attribute) has been added
  `<playground-ide>` and `<playground-project>` to control this origin.

  If the default same origin is used, a warning will be logged to the console.

## [0.2.0] - 2020-10-28

### Changed

- [**BREAKING**] Replaced `theme` property with new custom property based
  theming system (see below).

- [**BREAKING**] Renamed CSS custom properties:
  - `playground-code-color` -> `playground-code-default-color`
  - `playground-file-editor-background-color` -> `playground-code-background`
  - `playground-file-picker-background-color` -> `playground-file-picker-background`
  - `playground-preview-toolbar-background-color` -> `playground-preview-toolbar-background`

### Added

- Added CSS Custom Properties for configuring the CodeMirror theme.

  Includes broad properties like `--playground-code-background` and
  `--playground-selection-color`, as well as token-specific properties like
  `--playground-code-keyword-color` and `--playground-code-string-color`.

  See the `themes/` directory for more examples of what can be customized.

- Added `themes/` directory which includes CSS files and JS modules for each of
  the standard CodeMirror themes, adapted to use CSS Custom Properties.

  Use the configurator at https://polymerlabs.github.io/playground-elements/ to
  try out the available themes.

  To load a theme, load its stylesheet into your document or shadow root scope,
  and set the corresponding `playground-theme-NAME` class on any playground
  element or ancestor.

  In HTML:

  ```html
  <head>
    <link
      rel="stylesheet"
      href="/node_modules/playground-elements/themes/mbo.css"
    />
  </head>

  <body class="playground-theme-mbo">
    <playground-ide></playground-ide>
  </body>
  ```

  In a LitElement:

  ```js
  import mbo from 'playground-elements/themes/mbo.css.js';

  class MyElement extends LitElement {
    static styles = [mbo, css`...`];

    render() {
      return `
        <playground-ide class="playground-theme-mbo">
        </playground-ide>
      `;
    }
  }
  ```

### Fixed

- Fix inconsistent line-number guttter sizing.

## [0.1.1] - 2020-10-26

### Added

- Added `--playground-preview-size` CSS custom property to control the initial
  size of the RHS preview bar in `<playground-ide>`. The LHS editor will take up
  all additional space. Defaults to `30%`.

- Added `resizable` property/attribute which allows users to click and drag in
  the space between the LHS editor and RHS preview of `<playground-ide>` to
  change their relative sizes.

### Fixed

- Invalid module import paths.
- Reload button icon now respects `--playground-preview-toolbar-foreground-color`.

### Changed

- TypeScript decorator runtime is now imported from `tslib` instead of inlined.

## [0.1.0] - 2020-10-24

- [**BREAKING**] NPM package and GitHub repo renamed from `code-sample-editor`
  to `playground-elements`.

- [**BREAKING**] Renamed all elements:

  - `<code-sample> -> <playground-ide>`
  - `<code-sample-project>` -> `<playground-project>`
  - `<code-sample-editor>` -> `<playground-file-editor>`
  - `<codemirror-editor>` -> `<playground-code-editor>`

- [**BREAKING**] Renamed all element JS modules:
  - `./lib/code-sample.js` -> `./playground-ide.js`
  - `./lib/code-sample-project.js` -> `./playground-project.js`
  - `./lib/code-sample-editor.js` -> `./playground-file-editor.js`
  - `./lib/codemirror-editor.js` -> `./playground-code-editor.js`

## [0.1.0-pre.4] - 2020-10-22

### Changed

- [**BREAKING**] Major refactor of elements to allow them to be more easily used
  independently. The new elements are:

  - `<code-sample>`: A single editor with file-selection bar and preview in
    side-by-side layout. If a different layout is required, the editor and
    preview elements can instead be used directly, along with a project element.
    New equivalent of what used to be `<code-sample-editor>`.

  - `<code-sample-project>`: New purely abstract element that coordinates
    between the service worker, editor elements, and preview elements.

  - `<code-sample-editor>`: An editor with file-selection bar, tied to a project
    element. New equivalent to the left-hand-side side of what used to be
    `<code-sample-editor>`.

  - `<code-sample-preview>`: A rendered HTML preview window, tied to a project
    element. New equivalent to the right-hand-side of what used to be
    `<code-sample-editor-preview>`.

  - `<codemirror-editor>`: A pure CodeMirror editor, mostly unchanged from
    previous version.

  Example usage without `<code-sample>`:

  ```html
  <code-sample-project
    id="myProject"
    project-src="/demo/typescript/project.json"
  ></code-sample-project>
  <code-sample-editor project="myProject"></code-sample-editor>
  <code-sample-preview project="myProject"></code-sample-preview>
  ```

  The `project` property can either be an ID in the host scope (as shown above)
  or a direct reference to a `<code-sample-project>` element (which would allow
  the elements to live in different scopes).

- Downgraded from CodeMirror v6 to v5 in order to gain support for nested
  highlighting of HTML and CSS inside JS/TS. See
  https://github.com/lezer-parser/javascript/issues/3. Will upgrade back to 6
  once support is ready.

- The caret is now only displayed when an editor is on focus (previously it was
  always displayed).

- The `<code-sample>` side-by-side layout is now consistently 70%/30% (widths can be
  changed using the `editor` and `preview` CSS shadow parts).

### Added

- Add syntax highlighting of TypeScript files.

- Add syntax highlighting of nested HTML and CSS inside JS/TS.

- Add `filename` property/attribute to `<code-sample-editor>` which allows
  getting and setting the currently selected file.

- Add `noFilePicker` property (`no-file-picker` attribute) to
  `<code-sample-editor>` which disables the top file selection tab-bar.

- Add `lineNumbers` property (`line-numbers` attribute) to `<code-sample>`,
  `<code-sample-editor>`, and `<codemirror-editor>` which enables the
  left-hand-side gutter with line numbers. Off by default.

- Add a `<slot>` to `<code-sample-editor>` which will be displayed until the
  file is loaded. This facilitates pre-rendering syntax-highlighted code before
  both the element has upgraded, and before the project file has been fetched.

- Add a `<slot>` to `<code-sample-preview>` which will be displayed until the
  preview iframe has loaded for the first time. This facilitates pre-rendering
  preview HTML both before both the element has upgraded, and before the live
  preview first renders.

- Add `label` property and attribute to project files. When set, the file picker
  will display this label instead of the filename.

- An animated progress bar now displays when a preview is loading.

- Added CSS Shadow Parts:

  - `<code-sample-editor>`: `file-picker`
  - `<code-sample-preview>`: `preview-toolbar`, `preview-location`, `preview-reload-button`, `preview-loading-indicator`
  - `<code-sample>`: `editor`, `preview`, `file-picker`, `preview-toolbar`, `preview-location`, `preview-reload-button`, `preview-loading-indicator`

- Added CSS Custom Properties:

  - `--playground-code-font-family`
  - `--playground-code-font-size`
  - `--playground-editor-background-color`
  - `--playground-file-picker-background-color`
  - `--playground-file-picker-foreground-color`
  - `--playground-preview-toolbar-background-color`
  - `--playground-preview-toolbar-foreground-color`
  - `--playground-border`
  - `--playground-highlight-color`
  - `--playground-bar-height`

- Added `theme` property to `<code-sample>`, `<code-sample-editor>`, and
  `<codemirror-editor>`, which sets the theme (currently only `default`,
  `monokai`, `ambiance`, `ayu-mirage` are available, but a way to load other
  themes will follow).

- Previews will now automatically reload on changes (0.5 second debounce).

- Added `readonly` property/attribute to `<codemirror-editor>` which disables
  the ability to edit.

### Fixed

- Fix absent CSS syntax highlighting.
- Fix various styling/layout glitches.
- Fix service worker and TypeScript worker URLs, which reached up too many
  parent directories.

## [0.1.0-pre.3] - 2020-10-05

### Fixed

- Fix missing CodeMirror styles on Firefox and Safari.
- Fix Safari crashes in `<mwc-tab>` code.

## [0.1.0-pre.2] - 2020-09-12

### Fixed

- Fix extra/missing files.

## [0.1.0-pre.1] - 2020-09-12

- Initial release.<|MERGE_RESOLUTION|>--- conflicted
+++ resolved
@@ -26,13 +26,11 @@
 
 ### Changed
 
-<<<<<<< HEAD
 - **BREAKING** The `src/` directory is no longer published to NPM.
-=======
+
 - Previews will now begin loading immediately, instead of waiting for
   compilation to completely finish, and each `.js` file is served as it
   compiles.
->>>>>>> 8a6ec98b
 
 ## [0.9.4] - 2021-05-18
 
